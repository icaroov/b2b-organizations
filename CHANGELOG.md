# Changelog

All notable changes to this project will be documented in this file.

The format is based on [Keep a Changelog](http://keepachangelog.com/en/1.0.0/)
and this project adheres to [Semantic Versioning](http://semver.org/spec/v2.0.0.html).

## [Unreleased]

<<<<<<< HEAD
### Added

- Added addressID duplicate check, and set hashcode of the address string as the addressID
=======
## [1.10.1] - 2022-06-13

### Fixed

- Fixed on the sales roles impersonation customer users 
>>>>>>> 873f3462

## [1.10.0] - 2022-06-09

### Added

- Added new features to sales admin, a new UI to handle the users
- Added the UI pagination to users list
- Added a permission to sales manager to handle the users (manager and representative)
- Enabled all the roles on the admin UI interface organization add and edit
- Added a new UI component to handle the organizations without a sales manager

## [1.9.1] - 2022-06-01

### Added

- Added handling to the addUser mutation by showing the correct message when the user already exists

## [1.9.0] - 2022-05-17

### Added

- Added on the Organizations' page the navigation tabs to switch between organizations and organizations requests
- Added on the Organizations details page the navigation tabs to switch between the components being organized

## [1.8.0] - 2022-05-02

### Added

- Include trade policies in price table listing

## [1.7.0] - 2022-04-28

### Added

- Changed the saveUser mutation to addUser and saveUser mutations

### Fixed

- Added a setTimeout and set the loader until the user's table is loaded

## [1.6.1] - 2022-04-25

### Fixed

- Fixed duplicate check to get the status from createOrganizationRequest instead of checking it in RequestOrganizationForm.tsx

## [1.6.0] - 2022-04-18

### Added

- Added a new feature on creating the new address on the cost center which allows the user to set as the default address the new one.

## [1.5.0] - 2022-04-15

### Added

- Added a sessionStorage remove item "b2b-checkout-settings" when a new impersonation or stop impersonation is called

## [1.4.0] - 2022-04-08

### Added

- Add duplicate check for an email that is already associated with a pending or approved request

## [1.3.0] - 2022-04-08

### Added

- UI for new cost center `businessDocument` field

## [1.2.2] - 2022-03-28

### Fixed

- Add `fetchPolicy: 'network-only'` to various queries to ensure fresh data

## [1.2.1] - 2022-03-24

### Added

- docs/images folder and its files to illustrate the documentation

### Changed

- README.md file, reviewing the documentation
- When attempting to impersonate a user, frontend will no longer block impersonation if the `userId` is null. The impersonation mutation from `vtex.b2b-organizations-graphql` will attempt to determine the `userId` from the user's `clId`. If it can't, an error will be returned which will trigger the frontend to display an appropriate message.

## [1.2.0] - 2022-03-22

### Added

Added default shipping address UI option to my account and admin

## [1.1.1] - 2022-03-17

### Added

- Visual indicator for collections / payment terms / price tables that have been assigned to an organization (they now have a checkmark and are greyed out in the "available" list)

## [1.1.0] - 2022-03-08

### Added

- `Impersonate User` action in organization user list
- Impersonation status in `b2b-user-widget`
- `Stop Impersonation` action in `b2b-user-widget`
- User list now shown in Organizations admin panel

### Fixed

- User list is now ordered alphabetically by email
- Remove user mutation now receives correct variable

## [1.0.1] - 2022-03-02

### Fixed

- After adding a cost center in the storefront UI, it will immediately be shown in the cost centers dropdown menu when adding or editing a user

## [1.0.0] - 2022-02-17

### Changed

- Remove billing options

## [0.7.0] - 2022-02-17

### Added

- Added a new button after the organization request form has been submitted which cleans the localStorage property in order to enable submitting another one if the user needs

## [0.6.3] - 2022-01-27

### Fixed

- Better validation for email addresses in forms
- Better validation for required fields in forms
- Ensure forms cannot be submitted multiple times by clicking multiple times
- Ensure cost center addresses can be edited by org admin
- Payment term toggle in admin cost center details page no longer behaves erratically

## [0.6.2] - 2022-01-21

### Added

- Documentation

## [0.6.1] - 2022-01-06

### Added

- SonarCloud quality analysis

## [0.6.0] - 2021-12-22

### Added

- Organization status now shown in `b2b-user-widget`

### Fixed

- "View" row action in admin organizations table

## [0.5.0] - 2021-12-10

### Added

- Organization admin can enable/disable specific payment term options per cost center

### Fixed

- Bug preventing cost center details page in admin from rendering

## [0.4.0] - 2021-12-06

### Added

- Organization request form will now show an appropriate message if the current user has already submitted a request

## [0.3.0] - 2021-12-01

### Added

- My Organization link/page to My Account

### Removed

- `/organization/(:id)` and `/cost-center/:id` routes (these pages are now accessible via My Account)

### Fixed

- Payment Term and Collection IDs are now saved/loaded correctly in organizations admin UI
- Sales users are no longer editable by organization users in storefront organization UI

## [0.2.0] - 2021-11-29

### Added

- `b2b-user-widget` block and component to show logged in user's organization details
- Additional permission checks to storefront UI
- Improved breadcrumb on cost center details page (storefront and admin)

## [0.1.0] - 2021-11-09

### Added

- Storefront UI for B2B customer admins to manage their organization (cost centers and users)

### Fixed

- Store admin can now delete cost center addresses

## [0.0.4] - 2021-10-29

### Fixed

- Update toast usage to match new `@vtex/admin-ui` requirements
- Allow organization names to be changed through `OrganizationDetails` admin component

## [0.0.3] - 2021-10-25

### Added

- Organization Payment Terms

## [0.0.2] - 2021-09-10

### Fixed

- Optimize intl messages

## [0.0.1] - 2021-09-10

### Added

- Initial release<|MERGE_RESOLUTION|>--- conflicted
+++ resolved
@@ -7,17 +7,15 @@
 
 ## [Unreleased]
 
-<<<<<<< HEAD
 ### Added
 
 - Added addressID duplicate check, and set hashcode of the address string as the addressID
-=======
+
 ## [1.10.1] - 2022-06-13
 
 ### Fixed
 
 - Fixed on the sales roles impersonation customer users 
->>>>>>> 873f3462
 
 ## [1.10.0] - 2022-06-09
 
