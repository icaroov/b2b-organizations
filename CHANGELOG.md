--- conflicted
+++ resolved
@@ -7,20 +7,18 @@
 
 ## [Unreleased]
 
-<<<<<<< HEAD
 ### Added
 - Added new features to sales admin, a new UI to handle the users
 - Added the UI pagination to users list
 - Added a permission to sales manager to handle the users (manager and representative)
 - Enabled all the roles on the admin UI interface organization add and edit 
 - Added a new UI component to handle the organizations without a sales manager
-=======
+
 ## [1.9.1] - 2022-06-01
 
 ### Added
 
 - Added handling to the addUser mutation by showing the correct message when the user already exists
->>>>>>> 3f82c1f9
 
 ## [1.9.0] - 2022-05-17
 
