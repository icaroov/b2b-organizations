# Changelog

All notable changes to this project will be documented in this file.

The format is based on [Keep a Changelog](http://keepachangelog.com/en/1.0.0/)
and this project adheres to [Semantic Versioning](http://semver.org/spec/v2.0.0.html).

## [Unreleased]
### Added

<<<<<<< HEAD
- Document
=======
## [0.6.0] - 2021-12-22

### Added

- Organization status now shown in `b2b-user-widget`

### Fixed

- "View" row action in admin organizations table

## [0.5.0] - 2021-12-10

### Added

- Organization admin can enable/disable specific payment term options per cost center

### Fixed

- Bug preventing cost center details page in admin from rendering

## [0.4.0] - 2021-12-06

### Added

- Organization request form will now show an appropriate message if the current user has already submitted a request

## [0.3.0] - 2021-12-01

### Added

- My Organization link/page to My Account

### Removed

- `/organization/(:id)` and `/cost-center/:id` routes (these pages are now accessible via My Account)

### Fixed

- Payment Term and Collection IDs are now saved/loaded correctly in organizations admin UI
- Sales users are no longer editable by organization users in storefront organization UI

## [0.2.0] - 2021-11-29

### Added

- `b2b-user-widget` block and component to show logged in user's organization details
- Additional permission checks to storefront UI
- Improved breadcrumb on cost center details page (storefront and admin)

>>>>>>> c24f287a
## [0.1.0] - 2021-11-09

### Added

- Storefront UI for B2B customer admins to manage their organization (cost centers and users)

### Fixed

- Store admin can now delete cost center addresses

## [0.0.4] - 2021-10-29

### Fixed

- Update toast usage to match new `@vtex/admin-ui` requirements
- Allow organization names to be changed through `OrganizationDetails` admin component

## [0.0.3] - 2021-10-25

### Added

- Organization Payment Terms

## [0.0.2] - 2021-09-10

### Fixed

- Optimize intl messages

## [0.0.1] - 2021-09-10

### Added

- Initial release<|MERGE_RESOLUTION|>--- conflicted
+++ resolved
@@ -8,9 +8,8 @@
 ## [Unreleased]
 ### Added
 
-<<<<<<< HEAD
 - Document
-=======
+
 ## [0.6.0] - 2021-12-22
 
 ### Added
@@ -60,7 +59,6 @@
 - Additional permission checks to storefront UI
 - Improved breadcrumb on cost center details page (storefront and admin)
 
->>>>>>> c24f287a
 ## [0.1.0] - 2021-11-09
 
 ### Added
