--- conflicted
+++ resolved
@@ -7,17 +7,15 @@
 
 ## [Unreleased]
 
-<<<<<<< HEAD
 ### Changed
 
 - Improve the organization binding setting UI
-=======
+
 ## [1.14.2] - 2022-10-20
 
 ### Fixed
 
 -  bugfix on mkt tags UI
->>>>>>> 85d2b84c
 
 ## [1.14.1] - 2022-10-19
 
