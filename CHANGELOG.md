# Changelog

All notable changes to this project will be documented in this file.

The format is based on [Keep a Changelog](http://keepachangelog.com/en/1.0.0/)
and this project adheres to [Semantic Versioning](http://semver.org/spec/v2.0.0.html).

## [Unreleased]

<<<<<<< HEAD
### Changed

- Move the sales channel to a separate tab and made it radio type field
=======
## [1.14.0] - 2022-10-11

### Added

- Added the marketing tags handling on the cost center details
>>>>>>> 6e63f2d9

## [1.13.1] - 2022-09-28

### Changed

- Reusable workflow updated to version 2

## [1.13.0] - 2022-09-27

### Added

- Added sales channels binding selection setting

## [1.12.1] - 2022-07-22

### Added

- Added a warning message when the customer schema is invalid.

## [1.12.0] - 2022-07-21

### Added

- Translations for all Storefront languages.

### Fixed

- English translations.

## [1.11.3] - 2022-07-19

### Fixed

- Fixed on update the user data, and it disappeared from the list

## [1.11.2] - 2022-07-06

### Fixed

- Fixed organization bulk action button text.

## [1.11.1] - 2022-07-04

### Added

- Initial Crowdin integration

## [1.11.0] - 2022-06-23
- 
### Added
- UI support for organization `tradeName` and cost center `phoneNumber` fields

## [1.10.3] - 2022-06-22

### Added

- Add error messages improvement

### Added

- Github Action to trigger manual tests by dispatch

## [1.10.2] - 2022-06-14

### Added

- Added addressID duplicate check, and set hashcode of the address string as the addressID

## [1.10.1] - 2022-06-13

### Fixed

- Fixed on the sales roles impersonation customer users

## [1.10.0] - 2022-06-09

### Added

- Added new features to sales admin, a new UI to handle the users
- Added the UI pagination to users list
- Added a permission to sales manager to handle the users (manager and representative)
- Enabled all the roles on the admin UI interface organization add and edit
- Added a new UI component to handle the organizations without a sales manager

## [1.9.1] - 2022-06-01

### Added

- Added handling to the addUser mutation by showing the correct message when the user already exists

## [1.9.0] - 2022-05-17

### Added

- Added on the Organizations' page the navigation tabs to switch between organizations and organizations requests
- Added on the Organizations details page the navigation tabs to switch between the components being organized

## [1.8.0] - 2022-05-02

### Added

- Include trade policies in price table listing

## [1.7.0] - 2022-04-28

### Added

- Changed the saveUser mutation to addUser and saveUser mutations

### Fixed

- Added a setTimeout and set the loader until the user's table is loaded

## [1.6.1] - 2022-04-25

### Fixed

- Fixed duplicate check to get the status from createOrganizationRequest instead of checking it in RequestOrganizationForm.tsx

## [1.6.0] - 2022-04-18

### Added

- Added a new feature on creating the new address on the cost center which allows the user to set as the default address the new one.

## [1.5.0] - 2022-04-15

### Added

- Added a sessionStorage remove item "b2b-checkout-settings" when a new impersonation or stop impersonation is called

## [1.4.0] - 2022-04-08

### Added

- Add duplicate check for an email that is already associated with a pending or approved request

## [1.3.0] - 2022-04-08

### Added

- UI for new cost center `businessDocument` field

## [1.2.2] - 2022-03-28

### Fixed

- Add `fetchPolicy: 'network-only'` to various queries to ensure fresh data

## [1.2.1] - 2022-03-24

### Added

- docs/images folder and its files to illustrate the documentation

### Changed

- README.md file, reviewing the documentation
- When attempting to impersonate a user, frontend will no longer block impersonation if the `userId` is null. The impersonation mutation from `vtex.b2b-organizations-graphql` will attempt to determine the `userId` from the user's `clId`. If it can't, an error will be returned which will trigger the frontend to display an appropriate message.

## [1.2.0] - 2022-03-22

### Added

Added default shipping address UI option to my account and admin

## [1.1.1] - 2022-03-17

### Added

- Visual indicator for collections / payment terms / price tables that have been assigned to an organization (they now have a checkmark and are greyed out in the "available" list)

## [1.1.0] - 2022-03-08

### Added

- `Impersonate User` action in organization user list
- Impersonation status in `b2b-user-widget`
- `Stop Impersonation` action in `b2b-user-widget`
- User list now shown in Organizations admin panel

### Fixed

- User list is now ordered alphabetically by email
- Remove user mutation now receives correct variable

## [1.0.1] - 2022-03-02

### Fixed

- After adding a cost center in the storefront UI, it will immediately be shown in the cost centers dropdown menu when adding or editing a user

## [1.0.0] - 2022-02-17

### Changed

- Remove billing options

## [0.7.0] - 2022-02-17

### Added

- Added a new button after the organization request form has been submitted which cleans the localStorage property in order to enable submitting another one if the user needs

## [0.6.3] - 2022-01-27

### Fixed

- Better validation for email addresses in forms
- Better validation for required fields in forms
- Ensure forms cannot be submitted multiple times by clicking multiple times
- Ensure cost center addresses can be edited by org admin
- Payment term toggle in admin cost center details page no longer behaves erratically

## [0.6.2] - 2022-01-21

### Added

- Documentation

## [0.6.1] - 2022-01-06

### Added

- SonarCloud quality analysis

## [0.6.0] - 2021-12-22

### Added

- Organization status now shown in `b2b-user-widget`

### Fixed

- "View" row action in admin organizations table

## [0.5.0] - 2021-12-10

### Added

- Organization admin can enable/disable specific payment term options per cost center

### Fixed

- Bug preventing cost center details page in admin from rendering

## [0.4.0] - 2021-12-06

### Added

- Organization request form will now show an appropriate message if the current user has already submitted a request

## [0.3.0] - 2021-12-01

### Added

- My Organization link/page to My Account

### Removed

- `/organization/(:id)` and `/cost-center/:id` routes (these pages are now accessible via My Account)

### Fixed

- Payment Term and Collection IDs are now saved/loaded correctly in organizations admin UI
- Sales users are no longer editable by organization users in storefront organization UI

## [0.2.0] - 2021-11-29

### Added

- `b2b-user-widget` block and component to show logged in user's organization details
- Additional permission checks to storefront UI
- Improved breadcrumb on cost center details page (storefront and admin)

## [0.1.0] - 2021-11-09

### Added

- Storefront UI for B2B customer admins to manage their organization (cost centers and users)

### Fixed

- Store admin can now delete cost center addresses

## [0.0.4] - 2021-10-29

### Fixed

- Update toast usage to match new `@vtex/admin-ui` requirements
- Allow organization names to be changed through `OrganizationDetails` admin component

## [0.0.3] - 2021-10-25

### Added

- Organization Payment Terms

## [0.0.2] - 2021-09-10

### Fixed

- Optimize intl messages

## [0.0.1] - 2021-09-10

### Added

- Initial release<|MERGE_RESOLUTION|>--- conflicted
+++ resolved
@@ -7,17 +7,15 @@
 
 ## [Unreleased]
 
-<<<<<<< HEAD
 ### Changed
 
 - Move the sales channel to a separate tab and made it radio type field
-=======
+
 ## [1.14.0] - 2022-10-11
 
 ### Added
 
 - Added the marketing tags handling on the cost center details
->>>>>>> 6e63f2d9
 
 ## [1.13.1] - 2022-09-28
 
