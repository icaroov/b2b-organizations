# Changelog

All notable changes to this project will be documented in this file.

The format is based on [Keep a Changelog](http://keepachangelog.com/en/1.0.0/)
and this project adheres to [Semantic Versioning](http://semver.org/spec/v2.0.0.html).

## [Unreleased]

<<<<<<< HEAD
### Added

- Added a warning message when the customer schema is invalid.
=======
## [1.12.0] - 2022-07-21

### Added

- Translations for all Storefront languages.

### Fixed

- English translations.
>>>>>>> 53a9b042

## [1.11.3] - 2022-07-19

### Fixed

- Fixed on update the user data, and it disappeared from the list

## [1.11.2] - 2022-07-06

### Fixed

- Fixed organization bulk action button text.

## [1.11.1] - 2022-07-04

### Added

- Initial Crowdin integration

## [1.11.0] - 2022-06-23
- 
### Added
- UI support for organization `tradeName` and cost center `phoneNumber` fields

## [1.10.3] - 2022-06-22

### Added

- Add error messages improvement

### Added

- Github Action to trigger manual tests by dispatch

## [1.10.2] - 2022-06-14

### Added

- Added addressID duplicate check, and set hashcode of the address string as the addressID

## [1.10.1] - 2022-06-13

### Fixed

- Fixed on the sales roles impersonation customer users

## [1.10.0] - 2022-06-09

### Added

- Added new features to sales admin, a new UI to handle the users
- Added the UI pagination to users list
- Added a permission to sales manager to handle the users (manager and representative)
- Enabled all the roles on the admin UI interface organization add and edit
- Added a new UI component to handle the organizations without a sales manager

## [1.9.1] - 2022-06-01

### Added

- Added handling to the addUser mutation by showing the correct message when the user already exists

## [1.9.0] - 2022-05-17

### Added

- Added on the Organizations' page the navigation tabs to switch between organizations and organizations requests
- Added on the Organizations details page the navigation tabs to switch between the components being organized

## [1.8.0] - 2022-05-02

### Added

- Include trade policies in price table listing

## [1.7.0] - 2022-04-28

### Added

- Changed the saveUser mutation to addUser and saveUser mutations

### Fixed

- Added a setTimeout and set the loader until the user's table is loaded

## [1.6.1] - 2022-04-25

### Fixed

- Fixed duplicate check to get the status from createOrganizationRequest instead of checking it in RequestOrganizationForm.tsx

## [1.6.0] - 2022-04-18

### Added

- Added a new feature on creating the new address on the cost center which allows the user to set as the default address the new one.

## [1.5.0] - 2022-04-15

### Added

- Added a sessionStorage remove item "b2b-checkout-settings" when a new impersonation or stop impersonation is called

## [1.4.0] - 2022-04-08

### Added

- Add duplicate check for an email that is already associated with a pending or approved request

## [1.3.0] - 2022-04-08

### Added

- UI for new cost center `businessDocument` field

## [1.2.2] - 2022-03-28

### Fixed

- Add `fetchPolicy: 'network-only'` to various queries to ensure fresh data

## [1.2.1] - 2022-03-24

### Added

- docs/images folder and its files to illustrate the documentation

### Changed

- README.md file, reviewing the documentation
- When attempting to impersonate a user, frontend will no longer block impersonation if the `userId` is null. The impersonation mutation from `vtex.b2b-organizations-graphql` will attempt to determine the `userId` from the user's `clId`. If it can't, an error will be returned which will trigger the frontend to display an appropriate message.

## [1.2.0] - 2022-03-22

### Added

Added default shipping address UI option to my account and admin

## [1.1.1] - 2022-03-17

### Added

- Visual indicator for collections / payment terms / price tables that have been assigned to an organization (they now have a checkmark and are greyed out in the "available" list)

## [1.1.0] - 2022-03-08

### Added

- `Impersonate User` action in organization user list
- Impersonation status in `b2b-user-widget`
- `Stop Impersonation` action in `b2b-user-widget`
- User list now shown in Organizations admin panel

### Fixed

- User list is now ordered alphabetically by email
- Remove user mutation now receives correct variable

## [1.0.1] - 2022-03-02

### Fixed

- After adding a cost center in the storefront UI, it will immediately be shown in the cost centers dropdown menu when adding or editing a user

## [1.0.0] - 2022-02-17

### Changed

- Remove billing options

## [0.7.0] - 2022-02-17

### Added

- Added a new button after the organization request form has been submitted which cleans the localStorage property in order to enable submitting another one if the user needs

## [0.6.3] - 2022-01-27

### Fixed

- Better validation for email addresses in forms
- Better validation for required fields in forms
- Ensure forms cannot be submitted multiple times by clicking multiple times
- Ensure cost center addresses can be edited by org admin
- Payment term toggle in admin cost center details page no longer behaves erratically

## [0.6.2] - 2022-01-21

### Added

- Documentation

## [0.6.1] - 2022-01-06

### Added

- SonarCloud quality analysis

## [0.6.0] - 2021-12-22

### Added

- Organization status now shown in `b2b-user-widget`

### Fixed

- "View" row action in admin organizations table

## [0.5.0] - 2021-12-10

### Added

- Organization admin can enable/disable specific payment term options per cost center

### Fixed

- Bug preventing cost center details page in admin from rendering

## [0.4.0] - 2021-12-06

### Added

- Organization request form will now show an appropriate message if the current user has already submitted a request

## [0.3.0] - 2021-12-01

### Added

- My Organization link/page to My Account

### Removed

- `/organization/(:id)` and `/cost-center/:id` routes (these pages are now accessible via My Account)

### Fixed

- Payment Term and Collection IDs are now saved/loaded correctly in organizations admin UI
- Sales users are no longer editable by organization users in storefront organization UI

## [0.2.0] - 2021-11-29

### Added

- `b2b-user-widget` block and component to show logged in user's organization details
- Additional permission checks to storefront UI
- Improved breadcrumb on cost center details page (storefront and admin)

## [0.1.0] - 2021-11-09

### Added

- Storefront UI for B2B customer admins to manage their organization (cost centers and users)

### Fixed

- Store admin can now delete cost center addresses

## [0.0.4] - 2021-10-29

### Fixed

- Update toast usage to match new `@vtex/admin-ui` requirements
- Allow organization names to be changed through `OrganizationDetails` admin component

## [0.0.3] - 2021-10-25

### Added

- Organization Payment Terms

## [0.0.2] - 2021-09-10

### Fixed

- Optimize intl messages

## [0.0.1] - 2021-09-10

### Added

- Initial release<|MERGE_RESOLUTION|>--- conflicted
+++ resolved
@@ -7,11 +7,10 @@
 
 ## [Unreleased]
 
-<<<<<<< HEAD
 ### Added
 
 - Added a warning message when the customer schema is invalid.
-=======
+
 ## [1.12.0] - 2022-07-21
 
 ### Added
@@ -21,7 +20,6 @@
 ### Fixed
 
 - English translations.
->>>>>>> 53a9b042
 
 ## [1.11.3] - 2022-07-19
 
