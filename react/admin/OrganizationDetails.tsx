import type { FunctionComponent } from 'react'
import React, { useEffect, useState } from 'react'
import { useQuery, useMutation } from 'react-apollo'
import {
  Layout,
  PageHeader,
  Button,
  IconCheck,
  Tabs,
  Tab,
  Spinner,
  PageBlock,
  Alert,
} from 'vtex.styleguide'
import { useToast } from '@vtex/admin-ui'
import { useIntl, FormattedMessage } from 'react-intl'
import { useRuntime } from 'vtex.render-runtime'
import { HashRouter, Route, Switch } from 'react-router-dom'

import { organizationMessages as messages } from './utils/messages'
import GET_ORGANIZATION from '../graphql/getOrganization.graphql'
import UPDATE_ORGANIZATION from '../graphql/updateOrganization.graphql'
import OrganizationDetailsConstCenters from './OrganizationDetails/OrganizationDetailsConstCenters'
import type { Collection } from './OrganizationDetails/OrganizationDetailsCollections'
import OrganizationDetailsCollections from './OrganizationDetails/OrganizationDetailsCollections'
import type { PaymentTerm } from './OrganizationDetails/OrganizationDetailsPayTerms'
import OrganizationDetailsPayTerms from './OrganizationDetails/OrganizationDetailsPayTerms'
import type { PriceTable } from './OrganizationDetails/OrganizationDetailsPriceTables'
import OrganizationDetailsPriceTables from './OrganizationDetails/OrganizationDetailsPriceTables'
import OrganizationDetailsUsers from './OrganizationDetails/OrganizationDetailsUsers'
import OrganizationDetailsDefault from './OrganizationDetails/OrganizationDetailsDefault'
import useHashRouter from './OrganizationDetails/useHashRouter'

export interface CellRendererProps<RowType> {
  cellData: unknown
  rowData: RowType
  updateCellMeasurements: () => void
}

const SESSION_STORAGE_KEY = 'organization-details-tab'

const OrganizationDetails: FunctionComponent = () => {
  /**
   * Hooks
   */
  const { formatMessage } = useIntl()
  const {
    route: { params },
    navigate,
  } = useRuntime()

  const showToast = useToast()

  /**
   * States
   */
  const [organizationNameState, setOrganizationNameState] = useState('')
  const [statusState, setStatusState] = useState('')
  const [collectionsState, setCollectionsState] = useState([] as Collection[])
  const [priceTablesState, setPriceTablesState] = useState([] as string[])
  const [errorState, setErrorState] = useState('')
  const [paymentTermsState, setPaymentTermsState] = useState(
    [] as PaymentTerm[]
  )

  // const routerRef = useRef(null as any)

  const [loadingState, setLoadingState] = useState(false)

  /**
   * Queries
   */
  const { data, loading, refetch } = useQuery(GET_ORGANIZATION, {
    variables: { id: params?.id },
    skip: !params?.id,
    ssr: false,
  })

<<<<<<< HEAD
  const { data: costCentersData, refetch: refetchCostCenters } = useQuery(
    GET_COST_CENTERS,
    {
      variables: { ...costCenterPaginationState, id: params?.id },
      fetchPolicy: 'network-only',
      skip: !params?.id,
      ssr: false,
    }
  )

  const {
    data: collectionsData,
    refetch: refetchCollections,
  } = useQuery(GET_COLLECTIONS, { ssr: false })

  const { data: paymentTermsData } = useQuery<{
    getPaymentTerms: PaymentTerm[]
  }>(GET_PAYMENT_TERMS, { ssr: false })

  const { data: priceTablesData } = useQuery(GET_PRICE_TABLES, { ssr: false })
  const { data: salesChannelsData } = useQuery(GET_SALES_CHANNELS, {
    ssr: false,
  })

  const { data: logisticsData } = useQuery(GET_LOGISTICS, { ssr: false })

  const translateCountries = () => {
    const { shipsTo = [] } = logisticsData?.logistics ?? {}

    return shipsTo.map((code: string) => ({
      label: formatMessage({ id: `country.${code}` }),
      value: code,
    }))
  }

=======
  /**
   * Mutations
   */
>>>>>>> 66c91b4c
  const [updateOrganization] = useMutation(UPDATE_ORGANIZATION)

  /**
   * Functions
   */
  const handleUpdateOrganization = () => {
    setErrorState('')

    if (!organizationNameState || organizationNameState.trim().length === 0) {
      setErrorState(formatMessage(messages.organizationNameRequired))

      return
    }

<<<<<<< HEAD
    const paymentTerms =
      paymentTermsData.getPaymentTerms.map((paymentTerm: any) => {
        return { name: paymentTerm.name, paymentTermId: paymentTerm.id }
      }) ?? []

    setPaymentTermsOptions(paymentTerms)
  }, [paymentTermsData])

  const handleCostCentersPrevClick = () => {
    if (costCenterPaginationState.page === 1) return

    const newPage = costCenterPaginationState.page - 1

    setCostCenterPaginationState({
      ...costCenterPaginationState,
      page: newPage,
    })

    refetchCostCenters({
      ...costCenterPaginationState,
      id: params?.id,
      page: newPage,
    })
  }

  const handleCostCentersNextClick = () => {
    const newPage = (costCenterPaginationState.page as number) + 1

    setCostCenterPaginationState({
      ...costCenterPaginationState,
      page: newPage,
    })

    refetchCostCenters({
      ...costCenterPaginationState,
      id: params?.id,
      page: newPage,
    })
  }

  const handleCostCentersRowsChange = (e: ChangeEvent<HTMLInputElement>) => {
    const {
      target: { value },
    } = e

    setCostCenterPaginationState({
      page: 1,
      pageSize: +value,
    })

    refetchCostCenters({
      id: params?.id,
      page: 1,
      pageSize: +value,
    })
  }

  const handleCollectionsPrevClick = () => {
    if (collectionPaginationState.page === 1) return

    const newPage = collectionPaginationState.page - 1

    setCollectionPaginationState({
      ...collectionPaginationState,
      page: newPage,
    })

    refetchCollections({
      ...collectionPaginationState,
      page: newPage,
    })
  }

  const handleCollectionsNextClick = () => {
    const newPage = (collectionPaginationState.page as number) + 1

    setCollectionPaginationState({
      ...collectionPaginationState,
      page: newPage,
    })

    refetchCollections({
      ...collectionPaginationState,
      page: newPage,
    })
  }

  const handleRowsChange = (e: ChangeEvent<HTMLInputElement>) => {
    const {
      target: { value },
    } = e

    setCollectionPaginationState({
      page: 1,
      pageSize: +value,
    })

    refetchCollections({
      page: 1,
      pageSize: +value,
    })
  }

  const handleUpdateOrganization = () => {
=======
>>>>>>> 66c91b4c
    setLoadingState(true)

    const collections = collectionsState.map(collection => {
      return { name: collection.name, id: collection.collectionId }
    })

    const paymentTerms = paymentTermsState.map(paymentTerm => {
      return { name: paymentTerm.name, id: paymentTerm.paymentTermId }
    })

    const variables = {
      id: params?.id,
      name: organizationNameState,
      status: statusState,
      collections,
      paymentTerms,
      priceTables: priceTablesState,
    }

    updateOrganization({ variables })
      .then(() => {
        setLoadingState(false)
        showToast({
          type: 'success',
          message: formatMessage(messages.toastUpdateSuccess),
        })
        refetch({ id: params?.id })
      })
      .catch(error => {
        setLoadingState(false)
        console.error(error)
        showToast({
          type: 'error',
          message: formatMessage(messages.toastUpdateFailure),
        })
      })
  }

  const getSchema = (
    type?: 'availablePriceTables' | 'availableCollections' | 'availablePayments'
  ) => {
    let cellRenderer

    switch (type) {
      case 'availablePriceTables':
        cellRenderer = ({
          rowData: { tableId, name },
        }: CellRendererProps<PriceTable>) => {
          const assigned = priceTablesState.includes(tableId)

          return (
            <span className={assigned ? 'c-disabled' : ''}>
              {name ?? tableId}
              {assigned && <IconCheck />}
            </span>
          )
        }

        break

      case 'availableCollections':
        cellRenderer = ({
          rowData: { name },
        }: CellRendererProps<Collection>) => {
          const assigned = collectionsState.some(
            collection => collection.name === name
          )

          return (
            <span className={assigned ? 'c-disabled' : ''}>
              {name}
              {assigned && <IconCheck />}
            </span>
          )
        }

        break

      case 'availablePayments':
        cellRenderer = ({
          rowData: { name },
        }: CellRendererProps<PaymentTerm>) => {
          const assigned = paymentTermsState.some(
            payment => payment.name === name
          )

          return (
            <span className={assigned ? 'c-disabled' : ''}>
              {name}
              {assigned && <IconCheck />}
            </span>
          )
        }

        break

      default:
        break
    }

    return {
      properties: {
        name: {
          title: formatMessage(messages.detailsColumnName),
          ...(cellRenderer && { cellRenderer }),
        },
      },
    }
  }

  /**
   * Effects
   */
  useEffect(() => {
    if (!data?.getOrganizationById || statusState) return

    const collections =
      data.getOrganizationById.collections?.map((collection: any) => {
        return { name: collection.name, collectionId: collection.id }
      }) ?? []

    const paymentTerms =
      data.getOrganizationById.paymentTerms?.map((paymentTerm: any) => {
        return { name: paymentTerm.name, paymentTermId: paymentTerm.id }
      }) ?? []

    setOrganizationNameState(data.getOrganizationById.name)
    setStatusState(data.getOrganizationById.status)
    setCollectionsState(collections)
    setPaymentTermsState(paymentTerms)
    setPriceTablesState(data.getOrganizationById.priceTables ?? [])
  }, [data])

  /**
   * Data Variables
   */

  const tabsList = [
    {
      label: formatMessage(messages.default),
      tab: 'default',
      component: (
        <OrganizationDetailsDefault
          organizationNameState={organizationNameState}
          setOrganizationNameState={setOrganizationNameState}
          statusState={statusState}
          setStatusState={setStatusState}
          data={data}
        />
      ),
    },
    {
      label: formatMessage(messages.costCenters),
      tab: 'cost-centers',
      component: (
        <OrganizationDetailsConstCenters
          setLoadingState={setLoadingState}
          showToast={showToast}
          loadingState={loadingState}
        />
      ),
    },
    {
      label: formatMessage(messages.collections),
      tab: 'collections',
      component: (
        <OrganizationDetailsCollections
          getSchema={getSchema}
          collectionsState={collectionsState}
          setCollectionsState={setCollectionsState}
        />
      ),
    },
    {
      label: formatMessage(messages.paymentTerms),
      tab: 'pay-terms',

      component: (
        <OrganizationDetailsPayTerms
          getSchema={getSchema}
          paymentTermsState={paymentTermsState}
          setPaymentTermsState={setPaymentTermsState}
        />
      ),
    },
    {
      label: formatMessage(messages.priceTables),
      tab: 'price-tables',
      component: (
        <OrganizationDetailsPriceTables
          getSchema={getSchema}
          priceTablesState={priceTablesState}
          setPriceTablesState={setPriceTablesState}
        />
      ),
    },
    {
      label: formatMessage(messages.users),
      tab: 'users',
      component: (
        <OrganizationDetailsUsers params={params} loadingState={loadingState} />
      ),
    },
  ]

  const { tab, handleTabChange, routerRef } = useHashRouter({
    sessionKey: SESSION_STORAGE_KEY,
    defaultPath: 'default',
    routes: tabsList.map(_tab => _tab.tab),
  })

  return (
    <Layout
      fullWidth
      pageHeader={
        <PageHeader
          title={formatMessage(messages.detailsPageTitle)}
          linkLabel={formatMessage(messages.back)}
          onLinkClick={() => {
            navigate({
              page: 'admin.app.b2b-organizations.organizations',
            })
          }}
        >
          <Button
            variation="primary"
            isLoading={loadingState}
            onClick={() => handleUpdateOrganization()}
          >
            <FormattedMessage id="admin/b2b-organizations.organization-details.button.save" />
          </Button>
        </PageHeader>
      }
    >
      {loading ? (
        <PageBlock>
          <Spinner />
        </PageBlock>
      ) : (
        (data && (
          <HashRouter ref={routerRef}>
            <Tabs>
              {tabsList.map((item: { label: string; tab: string }) => (
                <Tab
                  label={item.label}
                  active={tab === item.tab}
                  onClick={() => handleTabChange(item.tab)}
                />
              ))}
            </Tabs>
            {errorState && errorState.length > 0 && (
              <Alert type="error" className="mt6 mb6">
                {errorState}
              </Alert>
            )}
            <Switch>
              {tabsList.map(({ tab: path, component }) => (
                <Route path={`/${path}`} exact>
                  <div className="mt6">{component}</div>
                </Route>
              ))}
            </Switch>
          </HashRouter>
        )) ?? (
          <PageBlock>
            <FormattedMessage id="admin/b2b-organizations.organization-details.empty-state" />
          </PageBlock>
        )
      )}
    </Layout>
  )
}

export default OrganizationDetails<|MERGE_RESOLUTION|>--- conflicted
+++ resolved
@@ -76,47 +76,9 @@
     ssr: false,
   })
 
-<<<<<<< HEAD
-  const { data: costCentersData, refetch: refetchCostCenters } = useQuery(
-    GET_COST_CENTERS,
-    {
-      variables: { ...costCenterPaginationState, id: params?.id },
-      fetchPolicy: 'network-only',
-      skip: !params?.id,
-      ssr: false,
-    }
-  )
-
-  const {
-    data: collectionsData,
-    refetch: refetchCollections,
-  } = useQuery(GET_COLLECTIONS, { ssr: false })
-
-  const { data: paymentTermsData } = useQuery<{
-    getPaymentTerms: PaymentTerm[]
-  }>(GET_PAYMENT_TERMS, { ssr: false })
-
-  const { data: priceTablesData } = useQuery(GET_PRICE_TABLES, { ssr: false })
-  const { data: salesChannelsData } = useQuery(GET_SALES_CHANNELS, {
-    ssr: false,
-  })
-
-  const { data: logisticsData } = useQuery(GET_LOGISTICS, { ssr: false })
-
-  const translateCountries = () => {
-    const { shipsTo = [] } = logisticsData?.logistics ?? {}
-
-    return shipsTo.map((code: string) => ({
-      label: formatMessage({ id: `country.${code}` }),
-      value: code,
-    }))
-  }
-
-=======
   /**
    * Mutations
    */
->>>>>>> 66c91b4c
   const [updateOrganization] = useMutation(UPDATE_ORGANIZATION)
 
   /**
@@ -131,113 +93,6 @@
       return
     }
 
-<<<<<<< HEAD
-    const paymentTerms =
-      paymentTermsData.getPaymentTerms.map((paymentTerm: any) => {
-        return { name: paymentTerm.name, paymentTermId: paymentTerm.id }
-      }) ?? []
-
-    setPaymentTermsOptions(paymentTerms)
-  }, [paymentTermsData])
-
-  const handleCostCentersPrevClick = () => {
-    if (costCenterPaginationState.page === 1) return
-
-    const newPage = costCenterPaginationState.page - 1
-
-    setCostCenterPaginationState({
-      ...costCenterPaginationState,
-      page: newPage,
-    })
-
-    refetchCostCenters({
-      ...costCenterPaginationState,
-      id: params?.id,
-      page: newPage,
-    })
-  }
-
-  const handleCostCentersNextClick = () => {
-    const newPage = (costCenterPaginationState.page as number) + 1
-
-    setCostCenterPaginationState({
-      ...costCenterPaginationState,
-      page: newPage,
-    })
-
-    refetchCostCenters({
-      ...costCenterPaginationState,
-      id: params?.id,
-      page: newPage,
-    })
-  }
-
-  const handleCostCentersRowsChange = (e: ChangeEvent<HTMLInputElement>) => {
-    const {
-      target: { value },
-    } = e
-
-    setCostCenterPaginationState({
-      page: 1,
-      pageSize: +value,
-    })
-
-    refetchCostCenters({
-      id: params?.id,
-      page: 1,
-      pageSize: +value,
-    })
-  }
-
-  const handleCollectionsPrevClick = () => {
-    if (collectionPaginationState.page === 1) return
-
-    const newPage = collectionPaginationState.page - 1
-
-    setCollectionPaginationState({
-      ...collectionPaginationState,
-      page: newPage,
-    })
-
-    refetchCollections({
-      ...collectionPaginationState,
-      page: newPage,
-    })
-  }
-
-  const handleCollectionsNextClick = () => {
-    const newPage = (collectionPaginationState.page as number) + 1
-
-    setCollectionPaginationState({
-      ...collectionPaginationState,
-      page: newPage,
-    })
-
-    refetchCollections({
-      ...collectionPaginationState,
-      page: newPage,
-    })
-  }
-
-  const handleRowsChange = (e: ChangeEvent<HTMLInputElement>) => {
-    const {
-      target: { value },
-    } = e
-
-    setCollectionPaginationState({
-      page: 1,
-      pageSize: +value,
-    })
-
-    refetchCollections({
-      page: 1,
-      pageSize: +value,
-    })
-  }
-
-  const handleUpdateOrganization = () => {
-=======
->>>>>>> 66c91b4c
     setLoadingState(true)
 
     const collections = collectionsState.map(collection => {
