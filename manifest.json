{
  "name": "b2b-organizations",
  "vendor": "vtex",
<<<<<<< HEAD
  "version": "1.22.0-beta.0",
=======
  "version": "1.19.2",
>>>>>>> 1c24049a
  "title": "B2B Organizations",
  "description": "App to create and manage B2B Organizations and Cost Centers",
  "mustUpdateAt": "2022-08-28",
  "scripts": {
    "postreleasy": "vtex publish"
  },
  "dependencies": {
    "vtex.b2b-organizations-graphql": "0.x",
    "vtex.catalog-graphql": "1.x",
    "vtex.admin-graphql": "2.x",
    "vtex.store-graphql": "2.x",
    "vtex.address-form": "4.x",
    "vtex.country-codes": "2.x",
    "vtex.store": "2.x",
    "vtex.css-handles": "0.x",
    "vtex.styleguide": "9.x",
    "vtex.storefront-permissions": "1.x",
    "vtex.my-account": "1.x",
    "vtex.my-account-commons": "1.x"
  },
  "builders": {
    "react": "3.x",
    "admin": "0.x",
    "messages": "1.x",
    "docs": "0.x",
    "store": "0.x",
    "vtex.storefront-permissions": "1.x"
  },
  "$schema": "https://raw.githubusercontent.com/vtex/node-vtex-api/master/gen/manifest.schema"
}<|MERGE_RESOLUTION|>--- conflicted
+++ resolved
@@ -1,11 +1,7 @@
 {
   "name": "b2b-organizations",
   "vendor": "vtex",
-<<<<<<< HEAD
-  "version": "1.22.0-beta.0",
-=======
   "version": "1.19.2",
->>>>>>> 1c24049a
   "title": "B2B Organizations",
   "description": "App to create and manage B2B Organizations and Cost Centers",
   "mustUpdateAt": "2022-08-28",
