{
  "name": "b2b-organizations",
  "vendor": "vtex",
<<<<<<< HEAD
  "version": "1.26.0",
=======
  "version": "1.26.2",
>>>>>>> 8f234bfe
  "title": "B2B Organizations",
  "description": "App to create and manage B2B Organizations and Cost Centers",
  "mustUpdateAt": "2022-08-28",
  "scripts": {
    "postreleasy": "vtex publish"
  },
  "dependencies": {
    "vtex.b2b-organizations-graphql": "0.x",
    "vtex.catalog-graphql": "1.x",
    "vtex.admin-graphql": "2.x",
    "vtex.store-graphql": "2.x",
    "vtex.address-form": "4.x",
    "vtex.country-codes": "2.x",
    "vtex.store": "2.x",
    "vtex.css-handles": "0.x",
    "vtex.styleguide": "9.x",
    "vtex.storefront-permissions": "1.x",
    "vtex.my-account": "1.x",
    "vtex.my-account-commons": "1.x"
  },
  "builders": {
    "react": "3.x",
    "admin": "0.x",
    "messages": "1.x",
    "docs": "0.x",
    "store": "0.x",
    "vtex.storefront-permissions": "1.x"
  },
  "$schema": "https://raw.githubusercontent.com/vtex/node-vtex-api/master/gen/manifest.schema"
}<|MERGE_RESOLUTION|>--- conflicted
+++ resolved
@@ -1,11 +1,7 @@
 {
   "name": "b2b-organizations",
   "vendor": "vtex",
-<<<<<<< HEAD
-  "version": "1.26.0",
-=======
   "version": "1.26.2",
->>>>>>> 8f234bfe
   "title": "B2B Organizations",
   "description": "App to create and manage B2B Organizations and Cost Centers",
   "mustUpdateAt": "2022-08-28",
